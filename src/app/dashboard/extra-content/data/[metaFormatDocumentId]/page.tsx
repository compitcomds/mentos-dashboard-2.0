--- conflicted
+++ resolved
@@ -43,11 +43,7 @@
   CarouselNext,
   CarouselPrevious,
 } from "@/components/ui/carousel";
-<<<<<<< HEAD
-import MediaRenderer from '@/app/dashboard/extra-content/data/_components/media-renderer';
-=======
 import MediaRenderer from '../_components/media-renderer'; // Corrected import path
->>>>>>> 131fa7fd
 
 const getFieldName = (component: FormFormatComponent): string => {
   if (component.label && component.label.trim() !== '') {
